"""
YouTube Crawler Module

The `YTCrawler` class provides robust, high-level tools for downloading, extracting, and archiving YouTube content for research and analytics.

Features:
- Download individual videos or entire playlists in configurable formats and resolutions.
- Extract and persist detailed video metadata and multilingual captions (subtitles).
- Perform YouTube searches and archive search results for reproducible analysis.
- Retrieve and archive live chat messages from streams and premieres.
- Store all content and metadata in efficient Parquet files for scalable, structured analysis.

Dependencies:
- pytube: Video, playlist, and metadata extraction.
- pytchat: Live chat message retrieval.
- moviepy: Audio extraction and conversion (optional, for mp3 support).
- ParquetStorage: Structured data storage in Parquet format.

Designed for: Automated, reproducible YouTube data collection pipelines and research workflows.

Authors: @Borcherdingl, RawsonK
Last updated: 2025-04-18
"""

import os
from datetime import datetime, UTC
<<<<<<< HEAD
from typing import Dict, List, Optional
=======
from pathlib import Path
import os
>>>>>>> f000d168

import pytube
from pytube import YouTube, Playlist, Search
import pytchat

from oarc_log import log
from oarc_decorators import (
    OarcError,
    DataExtractionError,
    NetworkError,
    ResourceNotFoundError,
)

from oarc_crawlers.core.storage.parquet_storage import ParquetStorage
from oarc_crawlers.utils.crawler_utils import CrawlerUtils
from oarc_crawlers.utils.paths import Paths
from oarc_crawlers.utils.const import YOUTUBE_VIDEO_URL_FORMAT


class YTCrawler:
<<<<<<< HEAD
    """
    YTCrawler: Comprehensive YouTube content crawler and archiver.

    Overview:
    Provides high-level, automated tools for downloading, extracting, and archiving YouTube content for research, analytics, and reproducibility.

    Core Features:
    - Download individual videos or entire playlists in configurable formats and resolutions.
    - Extract and persist rich video metadata and multilingual captions (subtitles).
    - Perform YouTube searches and archive search results for reproducible analysis.
    - Retrieve and archive live chat messages from streams and premieres.
    - Store all content and metadata in efficient Parquet files for scalable, structured analysis.

    Usage Scenarios:
    - Automated, reproducible YouTube data collection pipelines.
    - Academic research and large-scale video analytics.
    - Archival and monitoring of YouTube content and interactions.

    All methods are designed for robustness, scalability, and integration into research workflows.
    """

    @classmethod
    async def download_video(cls, url: str, video_format: str = "mp4", 
=======
    """Class for downloading and processing YouTube videos."""
    
    def __init__(self, data_dir: Optional[str] = None):
        """Initialize the YouTube Downloader.
        
        Args:
            data_dir (str, optional): Directory to store data. Defaults to Config's data_dir.
        """
        # Use the global config if no data_dir provided
        if data_dir is None:
            data_dir = str(Config().data_dir)
        self.data_dir = data_dir
        # Use the Paths utility for standardized path handling
        self.youtube_data_dir = Paths.youtube_data_dir(self.data_dir)
        log.debug(f"Initialized YTDownloader with data directory: {self.data_dir}")

    def _sanitize_url(self, url: str) -> str:
        """Extract and return the clean YouTube video URL from any YouTube URL format.
        
        Args:
            url (str): Input YouTube URL, can contain extra parameters
            
        Returns:
            str: Clean YouTube video URL with just the video ID
            
        Raises:
            ResourceNotFoundError: If video ID cannot be extracted from URL
        """
        if "youtube.com/watch" in url:
            # Handle youtube.com URLs
            try:
                video_id = re.search(r'v=([^&]+)', url).group(1)
                return f"https://www.youtube.com/watch?v={video_id}"
            except (AttributeError, IndexError):
                raise ResourceNotFoundError(f"Could not extract video ID from URL: {url}")
        elif "youtu.be/" in url:
            # Handle youtu.be URLs
            try:
                video_id = url.split("youtu.be/")[1].split("?")[0]
                return f"https://www.youtube.com/watch?v={video_id}"
            except IndexError:
                raise ResourceNotFoundError(f"Could not extract video ID from URL: {url}")
        return url

    async def download_video(self, url: str, format: str = "mp4", 
>>>>>>> f000d168
                           resolution: str = "highest", output_path: Optional[str] = None,
                           filename: Optional[str] = None, extract_audio: bool = False,
                           data_dir: Optional[str] = None) -> Dict:
        """
        Download a YouTube video with configurable options.

        Args:
            url (str): The YouTube video URL.
            video_format (str): Desired file format (e.g., "mp4", "webm", "mp3").
            resolution (str): Video resolution ("highest", "lowest", or specific like "720p").
            output_path (str, optional): Directory to save the downloaded file.
            filename (str, optional): Custom filename for the output file.
            extract_audio (bool): If True, download audio only (optionally convert to mp3).
            data_dir (str, optional): Base directory for data storage and metadata.

        Returns:
            dict: Metadata and file information about the downloaded video.

        Raises:
            ResourceNotFoundError: If the video URL is invalid or unavailable.
            NetworkError: If unable to connect to YouTube.
            CrawlerError: For download or conversion failures.
        """
        # Create default output path if not specified
        if output_path is None:
<<<<<<< HEAD
            output_path = str(Paths.youtube_videos_dir(data_dir))
        
        log.debug(f"Starting download of YouTube video: {url}")
        log.debug(f"Format: {video_format}, Resolution: {resolution}, Extract audio: {extract_audio}")
=======
            output_path = str(self.youtube_data_dir / "videos")
            os.makedirs(output_path, exist_ok=True)

        # Sanitize the URL before proceeding
        clean_url = self._sanitize_url(url)
        log.debug(f"Starting download of YouTube video: {clean_url}")
        log.debug(f"Format: {format}, Resolution: {resolution}, Extract audio: {extract_audio}")
>>>>>>> f000d168
        
        try:
            youtube = YouTube(clean_url)
        except pytube.exceptions.RegexMatchError:
            raise ResourceNotFoundError(f"Invalid YouTube URL: {url}")
        except pytube.exceptions.VideoUnavailable:
            raise ResourceNotFoundError(f"The video {url} is unavailable")
        except Exception as e:
            if isinstance(e, HTTPError):
                if e.code == 400:
                    log.error(f"Bad request error, trying alternative URL format")
                    # Try alternative URL format
                    try:
                        video_id = url.split("v=")[1].split("&")[0]
                        alt_url = f"https://youtube.com/watch?v={video_id}"
                        youtube = YouTube(alt_url)
                    except Exception:
                        raise NetworkError(f"Failed to connect to YouTube after retrying: {str(e)}")
                else:
                    raise NetworkError(f"HTTP error {e.code} connecting to YouTube: {str(e)}")
            else:
                raise NetworkError(f"Error connecting to YouTube: {str(e)}")
        
        video_info = cls._extract_video_info(youtube)
        log.debug(f"Successfully extracted metadata for video: {video_info['title']}")
        
        # Get appropriate stream based on parameters
        if extract_audio:
            stream = youtube.streams.filter(only_audio=True).first()
            if not stream:
                raise ResourceNotFoundError(f"No audio stream available for {url}")
            
            file_path = stream.download(output_path=output_path, filename=filename)
            log.debug(f"Downloaded audio to: {file_path}")
            
            # Convert to mp3 if requested
            if video_format.lower() == "mp3":
                try:
                    from moviepy import AudioFileClip
                except ImportError:
                    log.debug("moviepy not installed, cannot convert to mp3")
                    raise OarcError("moviepy package is required for mp3 conversion")
                
                mp3_path = os.path.splitext(file_path)[0] + ".mp3"
                log.debug(f"Converting audio to mp3: {mp3_path}")
                
                audio_clip = AudioFileClip(file_path)
                audio_clip.write_audiofile(mp3_path)
                audio_clip.close()
                os.remove(file_path)  # Remove the original file
                file_path = mp3_path
                log.debug("Conversion to mp3 complete")
        else:
            # Select the appropriate video stream
            if resolution == "highest":
                if video_format.lower() == "mp4":
                    stream = youtube.streams.filter(
                        progressive=True, file_extension=video_format).order_by('resolution').desc().first()
                else:
                    stream = youtube.streams.filter(
                        file_extension=video_format).order_by('resolution').desc().first()
            elif resolution == "lowest":
                stream = youtube.streams.filter(
                    file_extension=video_format).order_by('resolution').asc().first()
            else:
                # Try to get the specific resolution
                stream = youtube.streams.filter(
                    res=resolution, file_extension=video_format).first()
                
                # Fall back to highest if specified resolution not available
                if not stream:
                    log.debug(f"Resolution {resolution} not available, using highest available")
                    stream = youtube.streams.filter(
                        file_extension=video_format).order_by('resolution').desc().first()
            
            # Check if a stream was found
            if not stream:
                raise ResourceNotFoundError(f"No suitable stream found for {url} with format {video_format}")
            
            log.debug(f"Selected stream: {stream.resolution}, {stream.mime_type}")
            
            # Download the video
            file_path = stream.download(output_path=output_path, filename=filename)
            log.debug(f"Downloaded video to: {file_path}")
        
        # Update video info with downloaded file info
        video_info.update({
            'file_path': file_path,
            'file_size': os.path.getsize(file_path),
            'format': os.path.splitext(file_path)[1][1:],
            'download_time': datetime.now(UTC).isoformat()
        })
        
        # Save metadata to Parquet
        metadata_path = str(Paths.youtube_metadata_path(data_dir, youtube.video_id))
        log.debug(f"Saving metadata to: {metadata_path}")
        ParquetStorage.save_to_parquet(video_info, metadata_path)
        
        return video_info

    @classmethod
    def _extract_video_info(cls, youtube: YouTube) -> Dict:
        """
        Extract detailed metadata from a pytube YouTube object.

        Args:
            youtube (YouTube): A pytube YouTube object representing the video.

        Returns:
            dict: Dictionary containing extracted video metadata fields.

        Raises:
            DataExtractionError: If metadata extraction fails.
        """
        log.debug(f"Extracting metadata for video ID: {youtube.video_id}")
        
        video_info = {
            'title': youtube.title,
            'video_id': youtube.video_id,
            'url': YOUTUBE_VIDEO_URL_FORMAT.format(video_id=youtube.video_id),
            'author': youtube.author,
            'channel_url': youtube.channel_url,
            'description': youtube.description,
            'length': youtube.length,
            'publish_date': youtube.publish_date.isoformat() if youtube.publish_date else None,
            'views': youtube.views,
            'rating': youtube.rating,
            'thumbnail_url': youtube.thumbnail_url,
            'keywords': youtube.keywords,
            'timestamp': datetime.now(UTC).isoformat()
        }
        
        log.debug(f"Successfully extracted metadata for: {video_info['title']}")
        return video_info

    @classmethod
    async def download_playlist(cls, playlist_url: str, format: str = "mp4", 
                              max_videos: int = 10, output_path: Optional[str] = None,
                              data_dir: Optional[str] = None) -> Dict:
        """
        Download and archive videos from a YouTube playlist.

        Args:
            playlist_url (str): The URL of the YouTube playlist to download.
            format (str): Desired video format (e.g., "mp4", "webm").
            max_videos (int): Maximum number of videos to download from the playlist.
            output_path (str, optional): Directory to save downloaded videos. Defaults to a standard playlists directory.
            data_dir (str, optional): Base directory for storing data and metadata.

        Returns:
            dict: Metadata and file information about the downloaded playlist and its videos.

        Raises:
            ResourceNotFoundError: If the playlist URL is invalid or contains no videos.
            NetworkError: If unable to connect to YouTube.
            DownloadError: If any video download fails.
        """
        if output_path is None:
            output_path = str(Paths.youtube_playlists_dir(data_dir))
        
        log.debug(f"Starting download of YouTube playlist: {playlist_url}")
        log.debug(f"Format: {format}, Max videos: {max_videos}")
        
        try:
            playlist = Playlist(playlist_url)
            if not playlist.video_urls:
                raise ResourceNotFoundError(f"No videos found in playlist: {playlist_url}")
        except pytube.exceptions.RegexMatchError:
            raise ResourceNotFoundError(f"Invalid YouTube playlist URL: {playlist_url}")
        except Exception as e:
            raise NetworkError(f"Error connecting to YouTube playlist: {str(e)}")
        
        playlist_info = {
            'title': playlist.title,
            'playlist_id': playlist.playlist_id,
            'url': playlist.playlist_url,
            'owner': playlist.owner,
            'total_videos': len(playlist.video_urls),
            'videos_to_download': min(max_videos, len(playlist.video_urls)),
            'videos': []
        }
        
        log.debug(f"Found playlist: {playlist_info['title']} with {playlist_info['total_videos']} videos")
        
        safe_title = Paths.sanitize_filename(playlist.title)
        playlist_dir = os.path.join(output_path, f"{safe_title}_{playlist.playlist_id}")
        os.makedirs(playlist_dir, exist_ok=True)
        log.debug(f"Created playlist directory: {playlist_dir}")
        
        for i, video_url in enumerate(playlist.video_urls):
            if i >= max_videos:
                break
                
            log.debug(f"Downloading video {i+1}/{min(max_videos, len(playlist.video_urls))}: {video_url}")
            try:
                video_info = await cls.download_video(
                    url=video_url, 
                    video_format=format, 
                    output_path=playlist_dir,
                    data_dir=data_dir
                )
                playlist_info['videos'].append(video_info)
                log.debug(f"Successfully downloaded: {video_info.get('title', 'Unknown')}")
            except Exception as e:
                error_info = {'error': str(e), 'url': video_url}
                playlist_info['videos'].append(error_info)
                log.error(f"Failed to download video {i+1}: {str(e)}")
        
        metadata_path = os.path.join(playlist_dir, "playlist_metadata.parquet")
        log.debug(f"Saving playlist metadata to: {metadata_path}")
        ParquetStorage.save_to_parquet(playlist_info, metadata_path)
        
        return playlist_info

    @classmethod
    async def extract_captions(cls, url: str, languages: List[str] = ['en'],
                             data_dir: Optional[str] = None) -> Dict:
        """
        Extract captions (subtitles) from a YouTube video in one or more languages.

        Args:
            url (str): The YouTube video URL.
            languages (list): List of language codes to extract captions for (e.g., ['en', 'es', 'fr']).
            data_dir (str, optional): Base directory for saving captions and metadata.

        Returns:
            dict: Dictionary containing extracted captions and related metadata.

        Raises:
            ResourceNotFoundError: If the video URL is invalid or no captions are available.
            NetworkError: If unable to connect to YouTube.
            DataExtractionError: If caption extraction fails.
        """
        log.debug(f"Extracting captions for video: {url}")
        log.debug(f"Requested languages: {languages}")
        
        try:
            youtube = YouTube(url)
        except pytube.exceptions.RegexMatchError:
            raise ResourceNotFoundError(f"Invalid YouTube URL: {url}")
        except pytube.exceptions.VideoUnavailable:
            raise ResourceNotFoundError(f"The video {url} is unavailable")
        except Exception as e:
            raise NetworkError(f"Error connecting to YouTube: {str(e)}")
        
        video_info = cls._extract_video_info(youtube)
        
        captions_data = {
            'video_id': youtube.video_id,
            'title': youtube.title,
            'url': url,
            'captions': {}
        }
        
        caption_tracks = youtube.captions
        if not caption_tracks.all():
            raise ResourceNotFoundError(f"No captions available for video: {url}")
        
        log.debug(f"Found {len(caption_tracks.all())} caption track(s)")
        
        for lang in languages:
            found = False
            for caption in caption_tracks.all():
                log.debug(f"Checking caption track: {caption.code}")
                if lang in caption.code:
                    caption_content = caption.generate_srt_captions()
                    captions_data['captions'][caption.code] = caption_content
                    found = True
                    log.debug(f"Found captions for language: {caption.code}")
                    break
            
            if not found and lang == 'en' and caption_tracks.all():
                caption = caption_tracks.all()[0]
                captions_data['captions'][caption.code] = caption.generate_srt_captions()
                log.debug(f"Used {caption.code} captions as fallback for English")
        
        captions_dir = Paths.youtube_captions_dir(data_dir)
        log.debug(f"Saving captions to directory: {captions_dir}")
        
        for lang_code, content in captions_data['captions'].items():
            caption_file = captions_dir / f"{youtube.video_id}_{lang_code}.srt"
            with open(caption_file, "w", encoding="utf-8") as f:
                f.write(content)
            captions_data['captions'][lang_code] = str(caption_file)
            log.debug(f"Saved {lang_code} captions to: {caption_file}")
        
        metadata_path = captions_dir / f"{youtube.video_id}_caption_metadata.parquet"
        log.debug(f"Saving caption metadata to: {metadata_path}")
        ParquetStorage.save_to_parquet(captions_data, str(metadata_path))
        
        return captions_data

    @classmethod
    async def search_videos(cls, query: str, limit: int = 10,
                          data_dir: Optional[str] = None) -> Dict:
        """
        Perform a YouTube video search and archive the results.

        Args:
            query (str): The search query string.
            limit (int): Maximum number of video results to return.
            data_dir (str, optional): Base directory for saving search results and metadata.

        Returns:
            dict: Dictionary containing search metadata and a list of found videos.

        Raises:
            NetworkError: If unable to connect to YouTube.
            DataExtractionError: If no results are found or extraction fails.
        """
        log.debug(f"Searching YouTube for: {query} (limit: {limit})")
        
        search_results = Search(query)
        videos = []
        
        for i, video in enumerate(search_results.results):
            if i >= limit:
                break
            
            try:
                video_info = {
                    'title': video.title,
                    'video_id': video.video_id,
                    'url': YOUTUBE_VIDEO_URL_FORMAT.format(video_id=video.video_id),
                    'thumbnail_url': video.thumbnail_url,
                    'author': video.author,
                    'publish_date': video.publish_date.isoformat() if video.publish_date else None,
                    'description': video.description,
                    'length': video.length,
                    'views': video.views
                }
                videos.append(video_info)
                log.debug(f"Added search result: {video.title}")
            except Exception as e:
                log.debug(f"Error extracting info for search result: {str(e)}")
        
        if not videos:
            raise DataExtractionError(f"No videos found for query: {query}")
        
        search_data = {
            'query': query,
            'timestamp': datetime.now(UTC).isoformat(),
            'result_count': len(videos),
            'results': videos
        }
        
        search_dir = Paths.youtube_search_dir(data_dir)
        safe_query = Paths.sanitize_filename(query)
        metadata_path = Paths.timestamped_path(search_dir, safe_query, "parquet")
        log.debug(f"Saving search results to: {metadata_path}")
        ParquetStorage.save_to_parquet(search_data, str(metadata_path))
        
        return search_data

    @classmethod
    async def fetch_stream_chat(cls, video_id: str, max_messages: int = 1000, 
                              save_to_file: bool = True, duration: Optional[int] = None,
                              data_dir: Optional[str] = None) -> Dict:
        """
        Retrieve and archive live chat messages from a YouTube live stream or premiere.

        Args:
            video_id (str): YouTube video ID or full URL.
            max_messages (int): Maximum number of chat messages to collect.
            save_to_file (bool): If True, save collected messages to a text file.
            duration (int, optional): Maximum duration (in seconds) to collect messages; None for unlimited.
            data_dir (str, optional): Base directory for saving chat data and metadata.

        Returns:
            dict: Metadata and details about the collected chat messages.

        Raises:
            ResourceNotFoundError: If the video ID/URL is invalid or chat is not active.
            NetworkError: If unable to connect to YouTube.
            DataExtractionError: If chat extraction fails.
        """
        log.debug(f"Fetching chat for video ID/URL: {video_id}")
        log.debug(f"Settings: max_messages={max_messages}, duration={duration or 'unlimited'}")
        
        # Extract video ID if a URL was provided
        try:
            video_id = CrawlerUtils.extract_youtube_id(video_id)
        except ValueError as e:
            raise ResourceNotFoundError(str(e))
        
        log.debug(f"Using video ID: {video_id}")
        
        try:
            chat = pytchat.create(video_id=video_id)
            
            if not chat.is_alive():
                raise ResourceNotFoundError(f"Chat is not active for video: {video_id}")
                
            log.debug("Chat connection established")
            
        except pytchat.exceptions.ChatParseException as e:
            raise ResourceNotFoundError(f"Failed to parse chat for video {video_id}: {str(e)}")
        except Exception as e:
            raise NetworkError(f"Failed to connect to chat for video {video_id}: {str(e)}")
        
        chat_data = {
            "video_id": video_id,
            "url": YOUTUBE_VIDEO_URL_FORMAT.format(video_id=video_id),
            "timestamp": datetime.now(UTC).isoformat(),
            "messages": [],
            "message_count": 0
        }
        
        start_time = datetime.now()
        timeout = False
        
        log.debug("Starting collection of chat messages")
        while chat.is_alive() and len(chat_data["messages"]) < max_messages and not timeout:
            for c in chat.get().sync_items():
                message = {
                    "datetime": c.datetime,
                    "timestamp": c.timestamp,
                    "author_name": c.author.name,
                    "author_id": c.author.channelId,
                    "message": c.message,
                    "type": c.type,
                    "is_verified": c.author.isVerified,
                    "is_chat_owner": c.author.isChatOwner,
                    "is_chat_sponsor": c.author.isChatSponsor,
                    "is_chat_moderator": c.author.isChatModerator
                }
                
                if hasattr(c.author, 'badges') and c.author.badges:
                    message["badges"] = c.author.badges
                chat_data["messages"].append(message)
                
                if len(chat_data["messages"]) >= max_messages:
                    log.debug(f"Reached maximum message count: {max_messages}")
                    break
                    
            if duration and (datetime.now() - start_time).total_seconds() >= duration:
                log.debug(f"Reached duration limit: {duration} seconds")
                timeout = True
                break
        
        chat_data["message_count"] = len(chat_data["messages"])
        log.debug(f"Collected {chat_data['message_count']} chat messages")
        
        if chat_data["message_count"] > 0:
            chat_dir = Paths.youtube_chats_dir(data_dir)
            
            parquet_path = str(Paths.timestamped_path(chat_dir, video_id, "parquet"))
            log.debug(f"Saving chat data to Parquet: {parquet_path}")
            ParquetStorage.save_to_parquet(chat_data, parquet_path)
            chat_data["parquet_path"] = parquet_path
            
            if save_to_file:
                txt_path = str(Paths.timestamped_path(chat_dir, video_id, "txt"))
                log.debug(f"Saving chat messages to text file: {txt_path}")
                
                with open(txt_path, 'w', encoding='utf-8') as f:
                    f.write(f"Chat messages for {video_id}\n")
                    f.write(f"Collected at: {chat_data['timestamp']}\n")
                    f.write(f"Total messages: {chat_data['message_count']}\n\n")
                    for msg in chat_data["messages"]:
                        author_tags = []
                        if msg["is_verified"]: author_tags.append("✓")
                        if msg["is_chat_owner"]: author_tags.append("👑")
                        if msg["is_chat_sponsor"]: author_tags.append("💰")
                        if msg["is_chat_moderator"]: author_tags.append("🛡️")
                        
                        author_suffix = f" ({', '.join(author_tags)})" if author_tags else ""
                        f.write(f"[{msg['datetime']}] {msg['author_name']}{author_suffix}: {msg['message']}\n")
                
                chat_data["text_path"] = txt_path
        
        return chat_data<|MERGE_RESOLUTION|>--- conflicted
+++ resolved
@@ -23,13 +23,10 @@
 """
 
 import os
+import re
 from datetime import datetime, UTC
-<<<<<<< HEAD
 from typing import Dict, List, Optional
-=======
-from pathlib import Path
-import os
->>>>>>> f000d168
+from http.client import HTTPError
 
 import pytube
 from pytube import YouTube, Playlist, Search
@@ -50,7 +47,6 @@
 
 
 class YTCrawler:
-<<<<<<< HEAD
     """
     YTCrawler: Comprehensive YouTube content crawler and archiver.
 
@@ -73,25 +69,7 @@
     """
 
     @classmethod
-    async def download_video(cls, url: str, video_format: str = "mp4", 
-=======
-    """Class for downloading and processing YouTube videos."""
-    
-    def __init__(self, data_dir: Optional[str] = None):
-        """Initialize the YouTube Downloader.
-        
-        Args:
-            data_dir (str, optional): Directory to store data. Defaults to Config's data_dir.
-        """
-        # Use the global config if no data_dir provided
-        if data_dir is None:
-            data_dir = str(Config().data_dir)
-        self.data_dir = data_dir
-        # Use the Paths utility for standardized path handling
-        self.youtube_data_dir = Paths.youtube_data_dir(self.data_dir)
-        log.debug(f"Initialized YTDownloader with data directory: {self.data_dir}")
-
-    def _sanitize_url(self, url: str) -> str:
+    def _sanitize_url(cls, url: str) -> str:
         """Extract and return the clean YouTube video URL from any YouTube URL format.
         
         Args:
@@ -119,8 +97,8 @@
                 raise ResourceNotFoundError(f"Could not extract video ID from URL: {url}")
         return url
 
-    async def download_video(self, url: str, format: str = "mp4", 
->>>>>>> f000d168
+    @classmethod
+    async def download_video(cls, url: str, video_format: str = "mp4", 
                            resolution: str = "highest", output_path: Optional[str] = None,
                            filename: Optional[str] = None, extract_audio: bool = False,
                            data_dir: Optional[str] = None) -> Dict:
@@ -146,20 +124,13 @@
         """
         # Create default output path if not specified
         if output_path is None:
-<<<<<<< HEAD
             output_path = str(Paths.youtube_videos_dir(data_dir))
         
         log.debug(f"Starting download of YouTube video: {url}")
         log.debug(f"Format: {video_format}, Resolution: {resolution}, Extract audio: {extract_audio}")
-=======
-            output_path = str(self.youtube_data_dir / "videos")
-            os.makedirs(output_path, exist_ok=True)
-
+        
         # Sanitize the URL before proceeding
-        clean_url = self._sanitize_url(url)
-        log.debug(f"Starting download of YouTube video: {clean_url}")
-        log.debug(f"Format: {format}, Resolution: {resolution}, Extract audio: {extract_audio}")
->>>>>>> f000d168
+        clean_url = cls._sanitize_url(url)
         
         try:
             youtube = YouTube(clean_url)
